--- conflicted
+++ resolved
@@ -11,10 +11,7 @@
 #include <fcntl.h>
 #include <stdarg.h>
 #include <stdlib.h>
-<<<<<<< HEAD
 #include <unistd.h>
-=======
->>>>>>> 21b8eddf
 #include <sys/syscall.h>
 #include <syscall.h>
 #include <unordered_map>
@@ -25,45 +22,6 @@
     protected:
         bool throw_error;
         std::string filename;
-        int dlp_open(const char *pathname, int flags, ...) {
-          mode_t mode;
-          va_list args;
-          long result;
-
-          va_start(args, flags);
-          if (flags & O_CREAT) {
-            mode = va_arg(args, mode_t);
-          }
-          else {
-            mode = 0;
-          }
-          va_end(args);
-#if defined(SYS_open)
-          result = syscall(SYS_open, pathname, flags, mode);
-#else
-          result = syscall(SYS_openat, AT_FDCWD, pathname, flags, mode);
-#endif
-
-          if (result >= 0)
-            return (int) result;
-          return -1;
-        }
-
-        ssize_t dlp_write(int fd, const void *buf, size_t count) {
-          return syscall(SYS_write, fd, buf, count);
-        }
-
-        ssize_t dlp_read(int fd, void *buf, size_t count) {
-          return syscall(SYS_read, fd, buf, count);
-        }
-
-        int dlp_close(int fd) {
-          return syscall(SYS_close, fd);
-        }
-
-        int dlp_fsync(int fd) {
-          return syscall(SYS_fsync, fd);
-        }
     public:
         virtual void initialize(char *filename, bool throw_error) = 0;
 
