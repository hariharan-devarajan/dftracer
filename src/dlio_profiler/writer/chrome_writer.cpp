--- conflicted
+++ resolved
@@ -89,7 +89,6 @@
                                           TimeResolution duration, std::unordered_map<std::string, std::any> &metadata,
                                           int process_id, int thread_id) {
   std::stringstream all_stream;
-<<<<<<< HEAD
   int tid, pid;
   if (process_id == -1) {
     tid = std::hash<std::thread::id>{}(std::this_thread::get_id()) % 100000;
@@ -98,8 +97,6 @@
     pid = process_id;
     tid = getpid() + std::hash<std::thread::id>{}(std::this_thread::get_id()) % 100000;
   }
-=======
->>>>>>> 958afad9
   auto start_sec = std::chrono::duration<TimeResolution, std::ratio<1>>(start_time);
   auto duration_sec = std::chrono::duration<TimeResolution, std::ratio<1>>(duration);
   if (is_first_write) all_stream << "   ";
