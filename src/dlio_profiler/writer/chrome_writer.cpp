--- conflicted
+++ resolved
@@ -74,11 +74,7 @@
 std::string
 dlio_profiler::ChromeWriter::convert_json(std::string &event_name, std::string &category, TimeResolution start_time,
                                           TimeResolution duration, std::unordered_map<std::string, std::any> &metadata,
-<<<<<<< HEAD
-                                          int process_id, int thread_id) {
-=======
                                           int process_id, int tid) {
->>>>>>> 092e84a0
   std::stringstream all_stream;
   int tid, pid;
   if (process_id == -1) {
