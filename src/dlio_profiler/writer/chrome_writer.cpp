--- conflicted
+++ resolved
@@ -95,25 +95,12 @@
                                           TimeResolution duration, std::unordered_map<std::string, std::any> &metadata,
                                           ProcessID process_id, ThreadID thread_id) {
   std::stringstream all_stream;
-  int tid, pid;
-  if (process_id == -1) {
-    tid = std::hash<std::thread::id>{}(std::this_thread::get_id()) % 100000;
-    pid = getpid();
-  } else {
-    pid = process_id;
-    tid = getpid() + std::hash<std::thread::id>{}(std::this_thread::get_id()) % 100000;
-  }
-<<<<<<< HEAD
-  auto start_sec = std::chrono::duration<TimeResolution, std::ratio<1>>(start_time);
-  auto duration_sec = std::chrono::duration<TimeResolution, std::ratio<1>>(duration);
-=======
->>>>>>> de5f9c88
   if (is_first_write) all_stream << "   ";
   all_stream << R"({"id":")" << index++ << "\","
              << R"("name":")" << event_name << "\","
              << R"("cat":")" << category << "\","
-             << "\"pid\":" << pid << ","
-             << "\"tid\":" << tid << ","
+             << "\"pid\":" << process_id << ","
+             << "\"tid\":" << thread_id << ","
              << "\"ts\":" << start_time << ","
              << "\"dur\":" << duration << ","
              << R"("ph":"X",)"
