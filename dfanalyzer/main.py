--- conflicted
+++ resolved
@@ -207,29 +207,20 @@
                         d["tinterval"] = I.to_string(I.closed(val["ts"] , val["ts"] + val["dur"]))
                     d["trange"] = int(((val["ts"] + val["dur"])/2.0) / time_granularity)
                 d.update(io_function(val, d, time_approximate,condition_fn))
-<<<<<<< HEAD
             if fn:
-                d.update(fn(val, d, time_approximate,condition_fn, load_data))
+                user_d = fn(val, d, time_approximate,condition_fn, load_data)
+                if type(user_d) is list:
+                    for user_dict in user_d[1:]:
+                        yield user_dict
+                    d.update(user_d[0])
+                else:
+                    d.update(user_d)
             logging.debug(f"built an dictionary for line {d}")
-        except ValueError as error:
-            logging.error(f"Processing {line} failed with {error}")
-    return d
-
-=======
-                if fn:
-                    user_d = fn(val, d, time_approximate,condition_fn, load_data)
-                    if type(user_d) is list:
-                        for user_dict in user_d[1:]:
-                            yield user_dict
-                        d.update(user_d[0])
-                    else:
-                        d.update(user_d)
-                logging.debug(f"built an dictionary for line {d}")
-                yield d
+             yield d
         except ValueError as error:
             logging.error(f"Processing {line} failed with {error}")
     return {}
->>>>>>> 6f1e4d1f
+  
 def io_function(json_object, current_dict, time_approximate,condition_fn):
     d = {}
     d["phase"] = 0
