--- conflicted
+++ resolved
@@ -110,15 +110,12 @@
 rm -rf $tmp_file
 
 echo "Extracting events"
-<<<<<<< HEAD
 
 sed -i 's/^\[//g;/^$/d;s/^ *//;s/ *$//' $d2
 tmp_file=$(mktemp)
 echo "[" | cat - $d2 > $tmp_file && mv $tmp_file $dest
 rm -rf $tmp_file
 
-=======
->>>>>>> f03b635e
 if [ "$compressed" == "1" ]; then
   echo "Compressing events"
   gzip $dest
