from glob import glob
import pandas as pd
import argparse
import dask
import dask.dataframe as dd
import pyarrow as pa
import numpy as np
from itertools import chain

from dask.distributed import Client, LocalCluster, progress, wait, get_client
from dask.distributed import Future, get_client
from typing import Tuple, Union
import os
import intervals as I
import math
import re
from rich.console import Console
from rich.panel import Panel
from rich.table import Table
from rich.tree import Tree
import subprocess
import json
import logging

import zindex_py as zindex

<<<<<<< HEAD
from plots import DLPAnalyzerPlots

HOST_PATTERN=r'corona(\d+)'
ZINDEX_BIN="/usr/WS2/iopp/software/zindex/build/Release"
REBUILD_INDEX=False
BATCH=1024*16
DELIMITER=";"
debug = False
verbose = False
WORKERS = 16
=======

class DLPConfiguration:
    def __init__(self):
        self.host_pattern = r'corona(\d+)'
        self.rebuild_index = False
        self.batch_size = 1024*16
        self.debug = False
        self.verbose = False
        self.workers = 4
        self.log_file = "dlp_analyzer.log"
        self.dask_scheduler = None
        self.index_dir = None
        self.time_approximate = False

dlp_configuration = DLPConfiguration()

def get_dlp_configuration():
    global dlp_configuration
    return dlp_configuration

def update_dlp_configuration(host_pattern=None,
                             rebuild_index=None,
                             batch_size=None,
                             debug=None,
                             verbose=None,
                             workers=None,
                             log_file=None,
                             dask_scheduler=None,
                             index_dir=None,
                             time_approximate=None):
    global dlp_configuration
    if host_pattern:
        dlp_configuration.host_pattern = host_pattern
    if rebuild_index:
        dlp_configuration.rebuild_index = rebuild_index
    if batch_size:
        dlp_configuration.batch_size = batch_size
    if debug:
        dlp_configuration.debug = debug
    if verbose:
        dlp_configuration.verbose = verbose
    if workers:
        dlp_configuration.workers = workers
    if log_file:
        dlp_configuration.log_file = log_file
    if dask_scheduler:
        dlp_configuration.dask_scheduler = dask_scheduler
    if index_dir:
        dlp_configuration.index_dir = index_dir
    if time_approximate:
        dlp_configuration.time_approximate = time_approximate
    return dlp_configuration


>>>>>>> 3a37b218
def create_index(filename):
    conf = get_dlp_configuration()
    if not conf.index_dir:
        index_file = f"{filename}.zindex"
    else:
        index_file = os.path.join(conf.index_dir, os.path.basename(filename), ".zindex")
    if not os.path.exists(index_file) or conf.rebuild_index:
        status = zindex.create_index(filename, index_file=f"file:{index_file}",
                                     regex="id:\b([0-9]+)", numeric=True, unique=True, debug=conf.debug, verbose=conf.verbose)
        logging.debug(f"Creating Index for {filename} returned {status}")
    return filename

def get_linenumber(filename):
    conf = get_dlp_configuration()
    if not conf.index_dir:
        index_file = f"{filename}.zindex"
    else:
        index_file = os.path.join(conf.index_dir, os.path.basename(filename), ".zindex")
    line_number = zindex.get_max_line(filename, index_file=index_file,debug=conf.debug, verbose=conf.verbose)
    logging.debug(f" The {filename} has {line_number} lines")
    return (filename, line_number)

def get_size(filename):
    conf = get_dlp_configuration()
    if filename.endswith('.pfw'):
        size = os.stat(filename).st_size
    elif filename.endswith('.pfw.gz'):
        if not conf.index_dir:
            index_file = f"{filename}.zindex"
        else:
            index_file = os.path.join(conf.index_dir, os.path.basename(filename), ".zindex")
        line_number = zindex.get_max_line(filename, index_file=index_file,debug=conf.debug, verbose=conf.verbose)
        size = line_number * 256
    logging.debug(f" The {filename} has {size/1024**3} GB size")
    return int(size)


def generate_line_batches(filename, max_line):
    conf = get_dlp_configuration()
    for start in range(0, max_line, conf.batch_size):
        end =  min((start + conf.batch_size - 1) , (max_line - 1))
        logging.debug(f"Created a batch for {filename} from [{start}, {end}] lines")
        yield filename, start, end

def load_indexed_gzip_files(filename, start, end):
    conf = get_dlp_configuration()
    if not conf.index_dir:
        index_file = f"{filename}.zindex"
    else:
        index_file = os.path.join(conf.index_dir, os.path.basename(filename), ".zindex")
    json_lines = zindex.zquery(filename, index_file=index_file,
                          raw=f"select a.line from LineOffsets a where a.line >= {start} AND a.line <= {end};", debug=conf.debug, verbose=conf.verbose)
    logging.debug(f"Read {len(json_lines)} json lines for [{start}, {end}]")
    return json_lines

def load_objects(line, fn, time_granularity, time_approximate):
    d = {}
    if line is not None and line !="" and len(line) > 0 and "[" != line[0] and line != "\n" :
        val = {}
        try:
            val = json.loads(line)
            logging.debug(f"Loading dict {val}")
            if "name" in val:
                d["name"] = val["name"]
                d["cat"] = val["cat"]
                d["pid"] = val["pid"]
                d["tid"] = val["tid"]
                val["dur"] = int(val["dur"])
                val["ts"] = int(val["ts"])
                d["dur"] = val["dur"]
                if not time_approximate:
                    d["tinterval"] = I.to_string(I.closed(val["ts"] , val["ts"] + val["dur"]))
                d["trange"] = int(((val["ts"] + val["dur"])/2.0) / time_granularity)
                d.update(io_function(val, d, time_approximate))
                if fn:
                    d.update(fn(val, d, time_approximate))
                logging.debug(f"built an dictionary for line {d}")
        except ValueError as error:
            logging.error(f"Processing {line} failed with {error}")
    return d
def io_function(json_object, current_dict, time_approximate):
    d = {}
    if time_approximate:
        if "compute" in json_object["name"]:
            d["compute_time"] = current_dict["dur"]
            d["phase"] = 1
        if "POSIX" in json_object["cat"]:
            d["io_time"] = current_dict["dur"]
            d["phase"] = 2
        elif "reader" in json_object["cat"]:
            d["io_time"] = current_dict["dur"]
            d["phase"] = 3
    else:
        if "compute" in json_object["name"]:
            d["compute_time"] = current_dict["tinterval"]
            d["phase"] = 1
        else:
            d["compute_time"] = I.to_string(I.empty())
        if "POSIX" in json_object["cat"]:
            d["io_time"] = current_dict["tinterval"]
            d["phase"] = 2
        elif "reader" in json_object["cat"]:
            d["io_time"] = current_dict["tinterval"]
            d["phase"] = 3
        else:
            d["io_time"] = I.to_string(I.empty())
    if "args" in json_object:
        if "fname" in json_object["args"]:
            d["filename"] = json_object["args"]["fname"]
        if "hostname" in json_object["args"]:
            d["hostname"] = json_object["args"]["hostname"]

        if "POSIX" == json_object["cat"] and "ret" in json_object["args"]:
            if "write" in json_object["name"]:
                d["size"] = int(json_object["args"]["ret"])
            elif "read" in json_object["name"] and "readdir" not in json_object["name"]:
                d["size"] = int(json_object["args"]["ret"])
        else:
            if "image_size" in json_object["args"]:
                d["size"] = int(json_object["args"]["image_size"])
    return d

def io_columns():
    conf = get_dlp_configuration()
    return {
        'hostname': "string[pyarrow]",
        'compute_time': "string[pyarrow]" if not conf.time_approximate else "uint64[pyarrow]",
        'io_time': "string[pyarrow]" if not conf.time_approximate else "uint64[pyarrow]",
        'app_io_time': "string[pyarrow]" if not conf.time_approximate else "uint64[pyarrow]",
        'filename': "string[pyarrow]",
        'phase': "uint16[pyarrow]",
        'size': "uint64[pyarrow]"
    }

def group_func(df):
    val = I.empty()
    for index, value in df.items():
        if str(value) != 'NA':
            val = val.union(I.from_string(str(value), int))
    logging.debug(f"Grouped Range into {val}")
    return I.to_string(val)

def union_portions():
    return dd.Aggregation(
        'union_portions',
        chunk=lambda s: s.apply(group_func),
        agg=lambda s: s.apply(group_func)
    )
def difference_portion(df, a, b):
    if str(df[a]) != 'NA' and str(df[b]) != 'NA':
        return I.to_string(I.from_string(str(df[a]), int) - I.from_string(str(df[b]), int))
    elif str(df[a]) != 'NA':
        return df[a]
    else:
        return I.to_string(I.empty())
def size_portion(df, col):
    val = 0.0
    if str(df[col]) == 'NA':
        return val
    ia = I.from_string(str(df[col]), int)
    for i in list(ia):
        if i and not i.is_empty():
            val += i.upper - i.lower
    logging.debug(f"Calculating size of Interval {val}")
    return val
def percentile(n):
    return dd.Aggregation(
        name='percentile_{:02.0f}'.format(n*100),
        # this computes the median on each partition
        chunk=lambda s: s.quantile(n),
        # this combines results across partitions; the input should just be a list of length 1
        agg=lambda s0: s0.quantile(n),
    )
median_fun = dd.Aggregation(
    name="median",
    # this computes the median on each partition
    chunk=lambda s: s.median(),
    # this combines results across partitions; the input should just be a list of length 1
    agg=lambda s0: s0.median(),
)
def human_format(num):
    if num:
        num = float('{:.3g}'.format(num))
        magnitude = 0
        while abs(num) >= 1024:
            magnitude += 1
            num /= 1024.0
        return '{}{}'.format('{:.0f}'.format(num).rstrip('.'), ['', 'KB', 'MB', 'GB', 'TB'][magnitude])
    else:
        return "NA"

class DLPAnalyzer:

    def __init__(self, file_pattern, time_granularity=10e3, load_fn=None, load_cols={}):
        self.conf = get_dlp_configuration()
        file_pattern = glob(file_pattern)
        all_files = []
        pfw_pattern = []
        pfw_gz_pattern = []
        for file in file_pattern:
            if file.endswith('.pfw'):
                pfw_pattern.append(file)
                all_files.append(file)
            elif file.endswith('.pfw.gz'):
                pfw_gz_pattern.append(file)
                all_files.append(file)
            else:
                logging.warn(f"Ignoring unsuported file {file}")
        if len(all_files) == 0:
            logging.error(f"No files selected for .pfw and .pfw.gz")
            exit(1)
        logging.debug(f"Processing files {all_files}")
        delayed_indices = []
        if len(pfw_gz_pattern) > 0:
            dask.bag.from_sequence(pfw_gz_pattern).map(create_index).compute()
        logging.info(f"Created index for {len(pfw_gz_pattern)} files")
        total_size = dask.bag.from_sequence(all_files).map(get_size).sum()
        logging.info(f"Total size of all files are {total_size} bytes")
        gz_bag = None
        pfw_bag = None
        if len(pfw_gz_pattern) > 0:
            max_line_numbers = dask.bag.from_sequence(pfw_gz_pattern).map(get_linenumber).compute()
            logging.debug(f"Max lines per file are {max_line_numbers}")
            json_line_delayed = []
            total_lines = 0
            for filename, max_line in max_line_numbers:
                total_lines += max_line
                for _, start, end in generate_line_batches(filename, max_line):
                    json_line_delayed.append((filename, start, end))

            logging.info(f"Loading {len(json_line_delayed)} batches out of {len(pfw_gz_pattern)} files and has {total_lines} lines overall")
            json_line_bags = []
            for filename, start, end in json_line_delayed:
                num_lines = end - start + 1
                json_line_bags.append(dask.delayed(load_indexed_gzip_files, nout=num_lines)(filename, start, end))
            json_lines = dask.bag.concat(json_line_bags)
            gz_bag = json_lines.map(load_objects, fn=load_fn, time_granularity=time_granularity, time_approximate=self.conf.time_approximate).filter(lambda x: "name" in x)
        main_bag = None
        if len(pfw_pattern) > 0:
            pfw_bag = dask.bag.read_text(pfw_pattern).map(load_objects, fn=load_fn, time_granularity=time_granularity, time_approximate=self.conf.time_approximate).filter(lambda x: "name" in x)
        if len(pfw_gz_pattern) > 0 and len(pfw_pattern) > 0:
            main_bag = dask.bag.concat([pfw_bag, gz_bag])
        elif len(pfw_gz_pattern) > 0:
            main_bag = gz_bag
        elif len(pfw_pattern) > 0:
            main_bag = pfw_bag
        if main_bag:
            columns = {'name': "string[pyarrow]", 'cat': "string[pyarrow]",
                       'pid': "uint64[pyarrow]", 'tid': "uint64[pyarrow]",
                       'dur': "uint64[pyarrow]",
                       'tinterval': "string[pyarrow]" if not self.conf.time_approximate else "uint64[pyarrow]", 'trange': "uint64[pyarrow]"}
            columns.update(io_columns())
            columns.update(load_cols)
            events = main_bag.to_dataframe(meta=columns)
            self.n_partition = math.ceil(total_size.compute() / (128 * 1024 ** 2))
            logging.debug(f"Number of partitions used are {self.n_partition}")
            self.events = events.repartition(npartitions=self.n_partition).persist()
            _ = wait(self.events)
        else:
            logging.error(f"Unable to load Traces")
            exit(1)
        logging.info(f"Loaded events")
        self.plots = DLPAnalyzerPlots(events=self.events)
        logging.info(f"Loaded plots")

    def _calculate_time(self):
        if self.conf.time_approximate:
            agg = {"compute_time": max,
                   "io_time": max,
                   "app_io_time": max,
                   "dur": max}
            grouped_df = self.events.groupby("trange").agg(agg)
            grouped_df["io_time"] = grouped_df["io_time"].fillna(0)
            grouped_df["compute_time"] = grouped_df["compute_time"].fillna(0)
            grouped_df["app_io_time"] = grouped_df["app_io_time"].fillna(0)
            grouped_df["only_compute"] =  grouped_df[["compute_time","io_time"]].apply(lambda s: s["compute_time"] - s["io_time"] if s["compute_time"] > s["io_time"] else 0, axis=1)
            grouped_df["only_io"] =  grouped_df[["compute_time","io_time"]].apply(lambda s: s["io_time"] - s["compute_time"] if s["io_time"] > s["compute_time"] else 0, axis=1)
            grouped_df["only_app_io"] =  grouped_df[["compute_time","app_io_time"]].apply(lambda s: s["app_io_time"] - s["compute_time"] if s["app_io_time"] > s["compute_time"] else 0, axis=1)
            grouped_df["only_app_compute"] =  grouped_df[["compute_time","app_io_time"]].apply(lambda s: s["compute_time"] - s["app_io_time"] if s["compute_time"] > s["app_io_time"] else 0, axis=1)
            final_df = grouped_df.sum().compute()
            total_time, total_io_time, total_compute_time, total_app_io_time, \
            only_io, only_compute, only_app_io, only_app_compute = final_df["dur"], final_df["io_time"], final_df["compute_time"], final_df["app_io_time"], \
                                                                   final_df["only_io"], final_df["only_compute"], final_df["only_app_io"], final_df["only_app_compute"]
        else:
            agg = {"compute_time": union_portions(),
                   "io_time": union_portions(),
                   "app_io_time": union_portions(),
                   "tinterval": union_portions()}
            grouped_df = self.events.groupby("trange").agg(agg, split_out=self.n_partition)
            grouped_df["only_io"] = grouped_df[["io_time", "compute_time"]].apply(difference_portion, a="io_time",
                                                                                  b="compute_time", axis=1,
                                                                                  meta=("string[pyarrow]"))
            grouped_df["only_compute"] = grouped_df[["io_time", "compute_time"]].apply(difference_portion, a="compute_time",
                                                                                       b="io_time", axis=1)
            grouped_df["only_app_io"] = grouped_df[["app_io_time", "compute_time"]].apply(difference_portion, a="app_io_time",
                                                                                  b="compute_time", axis=1,
                                                                                  meta=("string[pyarrow]"))
            grouped_df["only_app_compute"] = grouped_df[["app_io_time", "compute_time"]].apply(difference_portion, a="compute_time",
                                                                                       b="app_io_time", axis=1)
            total_time, total_io_time, total_compute_time, total_app_io_time,\
            only_io, only_compute, only_app_io, only_app_compute = dask.compute(
                grouped_df[["tinterval"]].apply(size_portion, col="tinterval", axis=1).sum(),
                grouped_df[["io_time"]].apply(size_portion, col="io_time", axis=1).sum(),
                grouped_df[["compute_time"]].apply(size_portion, col="compute_time", axis=1).sum(),
                grouped_df[["app_io_time"]].apply(size_portion, col="app_io_time", axis=1).sum(),
                grouped_df[["only_io"]].apply(size_portion, col="only_io", axis=1).sum(),
                grouped_df[["only_compute"]].apply(size_portion, col="only_compute", axis=1).sum(),
                grouped_df[["only_app_io"]].apply(size_portion, col="only_app_io", axis=1).sum(),
                grouped_df[["only_app_compute"]].apply(size_portion, col="only_app_compute", axis=1).sum(),
            )
        logging.info(f"Approximate {self.conf.time_approximate} {total_time}, {total_io_time}, {total_compute_time}, {total_app_io_time}, \
               {only_io}, {only_compute}, {only_app_io}, {only_app_compute}")
        return total_time, total_io_time, total_compute_time, total_app_io_time, \
               only_io, only_compute, only_app_io, only_app_compute

    def _create_interval(self, list_items):
        logging.debug(f"Creating interval from {list_items}")
        prev = list_items[0]
        val = I.closed(prev, prev)
        for proc in list_items[1:]:
            val = val | I.closed(prev, proc)
            prev = proc
        logging.info(f"Created an interval of {val}")
        return val

    def _create_host_intervals(self, hosts_list):
        conf = get_dlp_configuration()
        logging.debug(f"Creating regex for {hosts_list}")
        is_first = True
        value = I.empty()
        for host in hosts_list:
            val = int(re.findall(conf.host_pattern, host)[0])
            if is_first:
                prev = val
                is_first = False
                value = I.closed(prev, prev)
            else:
                value = value | I.closed(prev, val)
        val = re.findall(conf.host_pattern, hosts_list[0])[0]
        regex = hosts_list[0].replace(val, str(value))
        logging.info(f"Created regex value {val}")
        return regex

    def _remove_numbers(self, string_items):
        logging.debug(f"Removing numbers from {string_items}")
        item_sets = set()
        for file in string_items:
            item_sets.add(re.sub(r'\d', 'X', str(file)))
        logging.info(f"List after removing numbers {list(item_sets)}")
        return list(item_sets)

    def summary(self):
        num_events = len(self.events)
        logging.info(f"Total number of events in the workload are {num_events}")
        total_time, total_io_time, total_compute_time, total_app_io_time, \
        only_io, only_compute, only_app_io, only_app_compute = self._calculate_time() #(0, 0, 0, 0, 0, 0, 0, 0, 0)
        hosts_used, filenames_accessed, num_procs, compute_tid, posix_tid, io_by_operations = dask.compute(
            self.events["hostname"].unique(),
            self.events["filename"].unique(),
            self.events["pid"].unique(),
            self.events.query("phase == 1")["tid"].unique(),
            self.events.query("phase == 2")["tid"].unique(),
            self.events.query("phase == 2").groupby(["name"]).agg(
                {"dur": [sum, "count"], "size": [sum, "mean", median_fun, min, max, percentile(.25), percentile(.75)]})
        )


        hosts_used = hosts_used.to_list()
        hosts_used_regex_str = self._create_host_intervals(hosts_used)

        filenames_accessed = filenames_accessed.to_list()
        filename_basename_regex_str = self._remove_numbers(filenames_accessed)

        num_procs = num_procs.to_list()
        proc_name_regex = self._create_interval(num_procs)

        io_by_ops_dict = io_by_operations.T.to_dict()

        # Create a new Table object from Rich library
        table = Table(box=None, show_header=False)

        # Add columns to the table for the key and value
        table.add_column(style="cyan")
        table.add_column()
        app_tree = Tree("Scheduler Allocation Details")
        app_tree.add(f"Nodes: {str(len(hosts_used))} {hosts_used_regex_str}")
        app_tree.add(f"Processes: {str(len(num_procs))} {str(proc_name_regex)}")
        thread_tree = Tree("Thread allocations across nodes (includes dynamically created threads)")
        thread_tree.add(f"Compute: {str(len(compute_tid))}")
        thread_tree.add(f"I/O: {str(len(posix_tid))}")
        app_tree.add(thread_tree)
        app_tree.add(f"Events Recorded: {str(num_events)}")
        table.add_row("Allocation", app_tree)

        data_tree = Tree("Description of Dataset Used")
        data_tree.add(f"Files: {str(len(filenames_accessed))} {filename_basename_regex_str}")
        table.add_row("Dataset", data_tree)

        io_tree = Tree("Behavior of Application")
        io_time = Tree("Split of Time in application")
        io_time.add(f"Compute: {total_compute_time / 1e6:.3f} sec")
        io_time.add(f"Overall I/O: {total_io_time / 1e6:.3f} sec")
        io_time.add(f"Unoverlapped I/O: {only_io / 1e6:.3f} sec")
        io_time.add(f"Unoverlapped Compute: {only_compute / 1e6:.3f} sec")
        io_tree.add(io_time)
        padding_size = 6
        key_padding_size = 15
        io_ts = Tree("Transfer size distribution by function")
        io_ts.add(
            f"{'Function':<{key_padding_size}}|{'min':<{padding_size}}|{'25':<{padding_size}}|{'mean':<{padding_size}}|{'median':<{padding_size}}|{'75':<{padding_size}}|{'max':<{padding_size}}|")
        for key, value in io_by_ops_dict.items():
            if "close" not in key or "open" not in key:
                io_ts.add(
                    f"{key.split('.')[-1]:<{key_padding_size}}|{human_format(value[('size', 'min')]):<{padding_size}}|{human_format(value[('size', 'percentile_25')]):<{padding_size}}|{human_format(value[('size', 'mean')]):<{padding_size}}|{human_format(value[('size', 'median')]):<{padding_size}}|{human_format(value[('size', 'percentile_75')]):<{padding_size}}|{human_format(value[('size', 'max')]):<{padding_size}}|")
        io_tree.add(io_ts)
        io_ops = Tree("Event count by function")
        for key, value in io_by_ops_dict.items():
            io_ops.add(f"{key.split('.')[-1]} : {value[('dur', 'count')]}")
        io_tree.add(io_ops)
        table.add_row("I/O Behavior", io_tree)
        console = Console()

        # Print the table with Rich formatting
        console.print(Panel(table, title='Summary'))



def parse_args():
    conf = get_dlp_configuration()
    parser = argparse.ArgumentParser(description='DLIO Profiler Analyzer')
    parser.add_argument("trace", type=str,
                        help="Path to trace file from DLIO Profiler. Can contain * for multiple files.")
    parser.add_argument('-d', '--debug', help="Print lots of debugging statements",
                        action="store_const", dest="loglevel", const=logging.DEBUG, default=logging.WARNING)
    parser.add_argument('-v', '--verbose', help="Be verbose", action="store_const", dest="loglevel", const=logging.INFO)
    parser.add_argument("-l","--log-file", default="dlp_analyzer_main.log", type=str, help="Logging log file")
    parser.add_argument("-w","--workers", default=conf.workers, type=int, help="Number of dask workers to use")
    parser.add_argument("--dask-scheduler", default=None, type=str, help="Scheduler to use for Dask")
    parser.add_argument("--index-dir", default=None, type=str, help="Scheduler to use for Dask")
    args = parser.parse_args()
    debug = False
    verbose = False
    if args.loglevel == logging.DEBUG:
        debug = True
    elif args.loglevel == logging.INFO:
        verbose = True
    update_dlp_configuration(debug=debug, verbose=verbose, log_file=args.log_file, workers=args.workers, dask_scheduler=args.dask_scheduler,
                             index_dir=args.index_dir)
    return args

def print_versions():
    logging.debug(f"pandas version {pd.__version__}")
    logging.debug(f"dask version {dask.__version__}")
    logging.debug(f"pa version {pa.__version__}")
    logging.debug(f"np version {np.__version__}")


def setup_logging():
    conf = get_dlp_configuration()
    loglevel = logging.WARNING
    if conf.verbose:
        loglevel = logging.INFO
    elif conf.debug:
        loglevel = logging.DEBUG
    logging.basicConfig(level=loglevel,
        handlers=[
            logging.FileHandler(conf.log_file, mode="a", encoding='utf-8'),
            logging.StreamHandler()
        ],
        format='[%(levelname)s] [%(asctime)s] %(message)s [%(pathname)s:%(lineno)d]',
        datefmt='%H:%M:%S'
    )

def reset_dask_cluster():
    client = Client.current()
    client.restart()
    logging.info("Restarting all workers")

def setup_dask_cluster():
    conf = get_dlp_configuration()
    if conf.dask_scheduler:
        client = Client(conf.dask_scheduler)
        nworkers = len(client.scheduler_info()['workers'])
        update_dlp_configuration(workers=nworkers)
        logging.info(f"Initialized Client with {nworkers} workers and link {client.dashboard_link}")
    else:
        cluster = LocalCluster(n_workers=conf.workers)  # Launches a scheduler and workers locally
        client = Client(cluster)  # Connect to distributed cluster and override default
        logging.info(f"Initialized Client with {conf.workers} workers and link {client.dashboard_link}")

def main():
    args = parse_args()
    setup_logging()
    setup_dask_cluster()
    analyzer = DLPAnalyzer(args.trace, time_granularity=10e6)
    analyzer.summary()
    analyzer.plots.bottleneck_timeline(figsize=(8, 4))
    analyzer.plots.bw_timeline(figsize=(4, 4), unit='kb')
    analyzer.plots.xfer_size_distribution(figsize=(4, 4))

if __name__ == '__main__':
    main()
    exit(0)<|MERGE_RESOLUTION|>--- conflicted
+++ resolved
@@ -24,18 +24,9 @@
 
 import zindex_py as zindex
 
-<<<<<<< HEAD
 from plots import DLPAnalyzerPlots
 
-HOST_PATTERN=r'corona(\d+)'
-ZINDEX_BIN="/usr/WS2/iopp/software/zindex/build/Release"
-REBUILD_INDEX=False
-BATCH=1024*16
-DELIMITER=";"
-debug = False
-verbose = False
-WORKERS = 16
-=======
+
 
 class DLPConfiguration:
     def __init__(self):
@@ -90,7 +81,6 @@
     return dlp_configuration
 
 
->>>>>>> 3a37b218
 def create_index(filename):
     conf = get_dlp_configuration()
     if not conf.index_dir:
